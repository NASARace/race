--- conflicted
+++ resolved
@@ -96,111 +96,6 @@
 
   socket.setSoTimeout(dropAfter.toMillis) // value of 0 means no timeout (indefinite wait)
 
-<<<<<<< HEAD
-=======
-  /**
-    * aux class to store aircraft info we get from type 1,4 MSG records
-    * that is required to fill in the missing FlightPos fields when receiving a type 3 MSG
-    */
-  class SBSCache (val icao24: Long) {
-    var publishDate: DateTime = UndefinedDateTime // when was the last FPos published
-
-    //--- from MSG-1 (no need to store time since it is invariant)
-    var cs: String = null
-    var icao24String: String = null // not set before we have a cs
-
-    //--- from MSG-4
-    var spd: Speed = UndefinedSpeed
-    var vr: Speed = UndefinedSpeed
-    var hdg: Angle = UndefinedAngle
-    var msg4Date: DateTime = UndefinedDateTime
-  }
-
-  class SBSImportParser extends UTF8CsvPullParser {
-    val _MSG_ = Slice("MSG")
-
-    def parse: Unit = {
-      def readDate: DateTime = {
-        val dateRange = readNextValue.getIntRange
-        val timeRange = readNextValue.getIntRange
-        DateTime.parseYMDT(data,dateRange.offset,dateRange.length+timeRange.length+1)
-      }
-
-      while (skipToNextRecord) {
-        if (readNextValue == _MSG_) {
-          readNextValue.toInt match {
-            case 1 => // flight identification (cs)
-              skip(2)
-              parseNextValue
-              val icao24 = value.toHexLong
-              val icao24String = value.intern
-              skip(5)
-              val cs = readNextValue.trim.intern  // dump1090 reports c/s with spaces filled to 8 chars
-
-              var ac = acCache.getOrElseUpdate(icao24, new SBSCache(icao24))
-              ac.cs = cs
-              ac.icao24String = icao24String
-
-            case 3 => // airborne position (date,lat,lon,alt)
-              skip(2)
-              val icao24 = readNextValue.toHexLong
-
-              val ac = acCache.getOrNull(icao24) // avoid allocation
-              if (ac != null) {
-                if (ac.cs != null && ac.hdg.isDefined && ac.spd.isDefined) {
-                  skip(1)
-                  val date = readDate
-                  skip(3)
-                  val alt = Feet(readNextValue.toInt)
-                  skip(2)
-                  val lat = Degrees(readNextValue.toDoubleOrNaN)
-                  val lon = Degrees(readNextValue.toDoubleOrNaN)
-
-                  if (lat.isDefined && lon.isDefined) { // there are MSG3 messages which only contain altitude
-                    val status = if (ac.publishDate.isDefined) 0 else TrackedObject.NewFlag
-                    ac.publishDate = date
-
-                    val fpos = new FlightPos(
-                      ac.icao24String, ac.cs,
-                      LatLonPos(lat, lon, alt),
-                      ac.spd, ac.hdg, ac.vr,
-                      date, status
-                    )
-
-                    nUpdates += 1
-                    updateFunc(fpos)
-                  }
-                }
-              }
-
-            case 4 => // airborne velocity (date,spd,vr,hdg)
-              skip(2)
-              val icao24 = readNextValue.toHexLong
-              skip(1)
-              val date = readDate
-              skip(4)
-
-              // apparently some aircraft report MSG4 without speed and heading
-              val spd = if (parseNextNonEmptyValue) Knots(value.toInt) else UndefinedSpeed
-              val hdg = if (parseNextNonEmptyValue) Degrees(value.toInt) else UndefinedAngle
-              skip(2)
-              val vr = if (parseNextNonEmptyValue) FeetPerMinute(value.toInt) else UndefinedSpeed
-
-              val ac = acCache.getOrElseUpdate(icao24, new SBSCache(icao24))
-              ac.msg4Date = date
-              ac.spd = spd
-              ac.hdg = hdg
-              ac.vr = vr
-
-            case _ => // ignore other MSG types
-          }
-        }
-        skipToEndOfRecord
-      }
-    }
-  }
-
->>>>>>> 178eddea
   @inline final def recordLimit(bs: Array[Byte], len: Int): Int = {
     var i = len-1
     while (i>=0 && bs(i) != 10) i -= 1
@@ -245,13 +140,8 @@
           recLimit = recordLimit(buf,limit)
         }
 
-<<<<<<< HEAD
         if (updater.initialize(buf,recLimit)) updater.parse
         dropCheck
-=======
-        if (parser.initialize(buf,recLimit)) parser.parse
-        if (checkAfter.nonZero) dropCheck
->>>>>>> 178eddea
 
         if (recLimit < limit){ // last record is incomplete
           val nRemaining = limit - recLimit
