--- conflicted
+++ resolved
@@ -35,26 +35,25 @@
   //--- default libs
 
   //--- slf4j
-  val slf4jSimple = "org.slf4j" % "slf4j-simple" % "1.7.16"
+  val slf4jSimple = "org.slf4j" % "slf4j-simple" % "1.7.23"
 
   //--- logback
-  val logback = "ch.qos.logback" % "logback-classic" % "1.1.8"
+  val logback = "ch.qos.logback" % "logback-classic" % "1.2.2"
 
   //--- Typesafe config
-  val typesafeConfig = "com.typesafe" % "config" % "1.3.0"
+  val typesafeConfig = "com.typesafe" % "config" % "1.3.1"
 
   //--- nscala-time (Dates with operators): https://github.com/nscala-time/nscala-time
   val nscalaTime = "com.github.nscala-time" %% "nscala-time" %  "2.16.0"
 
   //--- Scala parser combinators (https://github.com/scala/scala-parser-combinators)
-  //val scalaParser =  "org.scala-lang.modules" %% "scala-parser-combinators"  % "latest.release" // not yet 2.12
   val scalaParser = "org.scala-lang.modules" % "scala-parser-combinators_2.12" % "1.0.4"
 
   //--- new scala reflection (TypeTags etc.)
   val scalaReflect =  "org.scala-lang" % "scala-reflect" % "2.12.1"
 
   //--- scalaTags HTML generator
-  val scalaTags = "com.lihaoyi" %% "scalatags" % "latest.release"
+  val scalaTags = "com.lihaoyi" %% "scalatags" % "0.6.3"
 
   //--- scala automatic resource management (https://github.com/jsuereth/scala-arm) - 2.12.0 not yet supported
   //val scalaArm = "com.jsuereth" %% "scala-arm" % "1.4"
@@ -69,21 +68,16 @@
   // val breezeNative = "org.scalanlp" %% "breeze-natives" % "latest.release"
 
   //--- scalaTest
-  //val scalaTest = "org.scalatest" %% "scalatest" % "2.2.6"
   val scalaTest = "org.scalatest" % "scalatest_2.12" % "3.0.1"
   val pegDown = "org.pegdown" % "pegdown" % "1.6.0"
 
   //--- scalaCheck
-  val scalaCheck = "org.scalacheck" % "scalacheck_2.12" % "1.13.4" // 1.13.4"
+  val scalaCheck = "org.scalacheck" % "scalacheck_2.12" % "1.13.5"
 
   // liftJson
-<<<<<<< HEAD
   //val liftJson = "net.liftweb" %% "lift-json" % "latest.release"
-=======
-  val liftJson = "net.liftweb" %% "lift-json" % "latest.release"
-  val liftJsonExt = "net.liftweb" %% "lift-json-ext" % "latest.release"
-  val liftJsonAll = Seq(liftJson,liftJsonExt)
->>>>>>> 486ffd28
+  //val liftJsonExt = "net.liftweb" %% "lift-json-ext" % "latest.release"
+  //val liftJsonAll = Seq(liftJson,liftJsonExt)
 
   val defaultLibs =  Seq(logback,typesafeConfig,nscalaTime)
   val defaultTestLibs = Seq(scalaTest,scalaCheck,pegDown)
@@ -95,7 +89,7 @@
   val scodecAll = Seq(scodecBits, scodecCore)
 
   //--- scala-swing
-  val scalaSwing = "org.scala-lang.modules" %% "scala-swing" % "2.0.0-M2"
+  val scalaSwing = "org.scala-lang.modules" %% "scala-swing" % "2.0.0"
   //val swingx = "org.swinglabs.swingx" % "swingx-core" % "latest.release"
   //.. and possibly extensions for Tree and jfreechart
 
@@ -103,23 +97,16 @@
   val rsTextArea = "com.fifesoft" % "rsyntaxtextarea" % "2.5.8"
 
   //--- the jfreechart plot and chart lib
-<<<<<<< HEAD
-  //val jfreechart = "org.jfree" % "jfreechart" % "latest.release"
-=======
-  val jfreeChart = "org.jfree" % "jfreechart" % "latest.release"
->>>>>>> 486ffd28
+  val jfreeChart = "org.jfree" % "jfreechart" % "1.0.19"
 
   //--- pure Java implementation of ssh2 (http://www.jcraft.com/jsch/)
   // NOTE this has to be a known version and verified instance so that we don't
   // enter credentials processed by a un-verified jar
   val jsch = "com.jcraft" % "jsch" % "0.1.53"
 
-  //--- worldwind (a external sub project for now)
-  //val worldwind = "gov.nasa" % "worldwind" % "latest.integration" // "2.0.0-986"
-
 
   //--- Akka
-  val akkaVersion = "2.4.16"
+  val akkaVersion = "2.4.17"
   val akkaOrg = "com.typesafe.akka"
 
   val akkaActor = akkaOrg %% "akka-actor" % akkaVersion
@@ -129,13 +116,13 @@
   val akkaTestkit = akkaOrg %% "akka-testkit" % akkaVersion
   val akkaMultiNodeTestkit = akkaOrg %% "akka-multi-node-testkit" % akkaVersion // % "test,multi-jvm"
 
-  val akkaHttp = akkaOrg %% "akka-http" % "latest.release"
+  val akkaHttp = akkaOrg %% "akka-http" % "10.0.5"
 
   val akkaAll = Seq(akkaSlf4j,akkaActor)
 
 
   //--- ActiveMQ
-  val amqVersion = "5.14.3"
+  val amqVersion = "5.14.4"
   val amqOrg = "org.apache.activemq"
   val amqBroker = amqOrg % "activemq-broker" % amqVersion
 
@@ -149,16 +136,16 @@
   // replace log4j with slf4j's log4j-over-slf4j
 
   //val log4j = "log4j" % "log4j" % "latest.release"
-  val log4jOverSlf4j = "org.slf4j" % "log4j-over-slf4j" % "1.7.22"
+  val log4jOverSlf4j = "org.slf4j" % "log4j-over-slf4j" % "1.7.25"
 
   //--- ZooKeeper ("3.4.7" works, "latest.release" includes alphas!)
-  val zookeeper = "org.apache.zookeeper" % "zookeeper" % "3.4.8" excludeAll(
+  val zookeeper = "org.apache.zookeeper" % "zookeeper" % "3.4.9" excludeAll(
     ExclusionRule(organization = "log4j", name="log4j"),
     ExclusionRule(organization = "org.slf4j", name = "slf4j-log4j12")
   )
 
   //--- Kafka (make sure to add log4j to kafkaServer dependencies
-  val kafka = "org.apache.kafka" %% "kafka" % "0.10.1.1" excludeAll(
+  val kafka = "org.apache.kafka" %% "kafka" % "0.10.2.0" excludeAll(
     ExclusionRule(organization = "log4j", name="log4j"),
     ExclusionRule(organization = "org.slf4j", name = "slf4j-log4j12")
   )
