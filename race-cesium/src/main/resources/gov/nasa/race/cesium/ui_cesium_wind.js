--- conflicted
+++ resolved
@@ -930,20 +930,6 @@
 
 //--- data acquisition and display
 
-<<<<<<< HEAD
-async function loadData(windEntry) {
-    await loadNetCDF(windEntry);
-    return windEntry.data;
-}
-
-function loadNetCDF(windEntry) {
-    let url = windEntry.windField.url;
-
-    return new Promise(function(resolve) {
-        var request = new XMLHttpRequest();
-        request.open('GET', url);
-        request.responseType = 'arraybuffer';
-=======
 var restoreRequestRenderMode = false;
 
 function suspendRequestRenderMode (){
@@ -969,51 +955,6 @@
 }
 
 //--- CSV grid based particle system data
->>>>>>> ca01e44c
-
-
-<<<<<<< HEAD
-            var NetCDF = new netcdfjs(request.response);
-            let data = {};
-
-            var dimensions = arrayToMap(NetCDF.dimensions);
-            data.dimensions = {};
-            data.dimensions.lon = dimensions['lon'].size;
-            data.dimensions.lat = dimensions['lat'].size;
-            data.dimensions.lev = dimensions['lev'].size;
-
-            var variables = arrayToMap(NetCDF.variables);
-            var uAttributes = arrayToMap(variables['U'].attributes);
-            var vAttributes = arrayToMap(variables['V'].attributes);
-
-            data.lon = {};
-            data.lon.array = new Float32Array(NetCDF.getDataVariable('lon').flat());
-            data.lon.min = Math.min(...data.lon.array);
-            data.lon.max = Math.max(...data.lon.array);
-
-            data.lat = {};
-            data.lat.array = new Float32Array(NetCDF.getDataVariable('lat').flat());
-            data.lat.min = Math.min(...data.lat.array);
-            data.lat.max = Math.max(...data.lat.array);
-
-            data.lev = {};
-            data.lev.array = new Float32Array(NetCDF.getDataVariable('lev').flat());
-            data.lev.min = Math.min(...data.lev.array);
-            data.lev.max = Math.max(...data.lev.array);
-
-            data.U = {};
-            data.U.array = new Float32Array(NetCDF.getDataVariable('U').flat());
-            data.U.min = uAttributes['min'].value;
-            data.U.max = uAttributes['max'].value;
-
-            data.V = {};
-            data.V.array = new Float32Array(NetCDF.getDataVariable('V').flat());
-            data.V.min = vAttributes['min'].value;
-            data.V.max = vAttributes['max'].value;
-
-            windEntry.data = data;
-            resolve(data);
-        };
-=======
->>>>>>> ca01e44c
-
+
+
+
